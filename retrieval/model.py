import pdb
import deepspeed
import torch
import numpy as np
from tqdm import tqdm
from loguru import logger
import pytorch_lightning as pl
import torch.nn.functional as F
from typing import List, Dict, Any
from retrieval.datamodule import Premise
from transformers import T5EncoderModel, ByT5Tokenizer
from transformers import get_cosine_schedule_with_warmup
from deepspeed.ops.adam import FusedAdam, DeepSpeedCPUAdam
from pytorch_lightning.strategies.deepspeed import DeepSpeedStrategy


torch.set_float32_matmul_precision("medium")


class PremiseRetriever(pl.LightningModule):
    def __init__(
        self,
        model_name: str,
        lr: float,
        warmup_steps: int,
        num_retrieved: int,
        max_seq_len: int,
    ) -> None:
        super().__init__()
        self.save_hyperparameters()
        self.lr = lr
        self.warmup_steps = warmup_steps
        self.num_retrieved = num_retrieved
        self.max_seq_len = max_seq_len

        self.tokenizer = ByT5Tokenizer.from_pretrained(model_name)
        self.encoder = T5EncoderModel.from_pretrained(model_name)
        # TODO: Try adding a linear project layer for dimensionality reduction.
        # TODO: Retrieval and generation can share the backbone.
        # TODO: Do we need re-ranking?

    def _cpu_checkpointing_enabled(self) -> bool:
        return (
            self.trainer.strategy is not None
            and isinstance(self.trainer.strategy, DeepSpeedStrategy)
            and "cpu_checkpointing" in self.trainer.strategy.config["zero_optimization"]
        )

    def _encode(
        self, input_ids: torch.Tensor, attention_mask: torch.Tensor
    ) -> torch.Tensor:
        """Encode a tokenized sequence represented by ``input_ids`` and ``attention_mask``
        into a feature vector using ``encoder``.
        """
        if self._cpu_checkpointing_enabled():
            hidden_states = torch.utils.checkpoint.checkpoint(
                self.encoder, input_ids, attention_mask, use_reentrant=False
            )[0]
        else:
            hidden_states = self.encoder(
                input_ids=input_ids,
                attention_mask=attention_mask,
                return_dict=True,
            ).last_hidden_state
        # Masked average.
        lens = attention_mask.sum(dim=1)
        features = (hidden_states * attention_mask.unsqueeze(2)).sum(
            dim=1
        ) / lens.unsqueeze(1)
        # Normalize the feature vector to have unit norm.
        return F.normalize(features, dim=1)

    def forward(
        self,
        context_ids: torch.Tensor,
        context_mask: torch.Tensor,
        pos_premise_ids: torch.Tensor,
        pos_premise_mask: torch.Tensor,
        neg_premises_ids: torch.Tensor,
        neg_premises_mask: torch.Tensor,
        label: torch.Tensor,
    ) -> torch.Tensor:
        # Encode the query and positive/negative documents.
        context_emb = self._encode(context_ids, context_mask)
        pos_premise_emb = self._encode(pos_premise_ids, pos_premise_mask)
        assert len(neg_premises_ids) == len(neg_premises_mask)
        neg_premise_embs = [
            self._encode(ids, mask)
            for ids, mask in zip(neg_premises_ids, neg_premises_mask)
        ]
        all_premise_embs = torch.cat([pos_premise_emb, *neg_premise_embs], dim=0)

        # Cosine similarities for unit-norm vectors are just inner products.
        similarity = torch.mm(context_emb, all_premise_embs.t())
        assert -1 <= similarity.min() <= similarity.max() <= 1

        # Cosine similarity loss.
        # mask = torch.zeros_like(similarity)
        # mask.fill_diagonal_(1.0)
        # loss = (torch.eye(batch_size, device=self.device) - mask * similarity + (1.0 - mask) * torch.maximum(torch.zeros_like(similarity), similarity)).mean()

        # target = torch.zeros_like(similarity)
        # target.fill_diagonal_(1.0)
        # loss = F.binary_cross_entropy_with_logits(similarity, target)
        # loss = -F.log_softmax(similarity, dim=1).diag().mean()
        loss = F.mse_loss(similarity, label)
        return loss

    def training_step(self, batch: Dict[str, Any], batch_idx: int) -> torch.Tensor:  # type: ignore
        loss = self(
            batch["context_ids"],
            batch["context_mask"],
            batch["pos_premise_ids"],
            batch["pos_premise_mask"],
            batch["neg_premises_ids"],
            batch["neg_premises_mask"],
            batch["label"],
        )
        self.log(
            "loss_train", loss, on_epoch=True, sync_dist=True, batch_size=len(batch)
        )
        return loss

    def on_train_start(self) -> None:
        if self.logger is not None:
            self.logger.log_hyperparams(self.hparams)  # type: ignore
            assert self.trainer is not None
            logger.info(f"Logging to {self.trainer.log_dir}")

    def on_validation_start(self) -> None:
        self.reindex_corpus()
        self.trainer.datamodule.corpus.to(self.device)

    def on_test_start(self) -> None:
        self.reindex_corpus()
        self.trainer.datamodule.corpus.to(self.device)

    def on_validation_end(self) -> None:
        self.trainer.datamodule.corpus.cpu()

    def on_test_end(self) -> None:
        self.trainer.datamodule.corpus.cpu()

    def reindex_corpus(self) -> None:
        """Re-index the retrieval corpus using the up-to-date encoder."""
        logger.info("Re-indexing the retrieval corpus")

        def corpus_encoder(all_premises: List[Premise]) -> torch.Tensor:
            # OK to use larger batch size since it is less expensive than training the model.
            batch_size = 16 * self.trainer.datamodule.batch_size
            premise_embeddings = []

            for i in tqdm(range(0, len(all_premises), batch_size)):
                batch_premises = all_premises[i : i + batch_size]
                tokenized_premises = self.tokenizer(
                    [p.serialize() for p in batch_premises],
                    padding="longest",
                    max_length=self.max_seq_len,
                    truncation=True,
                    return_tensors="pt",
                ).to(self.device)
                emb = self._encode(
                    tokenized_premises.input_ids, tokenized_premises.attention_mask
                )
                premise_embeddings.append(emb)

            return torch.cat(premise_embeddings).cpu()

        with torch.no_grad():
            self.trainer.datamodule.corpus.update_embeddings(corpus_encoder)

    def validation_step(self, batch: Dict[str, Any], batch_idx: int) -> None:
        self.val_test_step("val", batch, batch_idx)

    def test_step(self, batch: Dict[str, Any], batch_idx: int) -> None:
        self.val_test_step("test", batch, batch_idx)

    def val_test_step(self, split: str, batch: Dict[str, Any], batch_idx: int) -> None:
        """Retrieve premises and calculate Recall@K evaluation metrics."""
        # Retrieval.
        corpus = self.trainer.datamodule.corpus
        context_emb = self._encode(batch["context_ids"], batch["context_mask"])
        retrieved_premises, _ = corpus.get_nearest_premises(
            batch["context"], context_emb, self.num_retrieved
        )

        # Evaluation & logging.
        batch_size = len(batch)
        recall = [[] for _ in range(self.num_retrieved)]
        tb = self.logger.experiment

        for i, (premise_gt, premises) in enumerate(
            zip(batch["pos_premise"], retrieved_premises)
        ):
            # TODO: Make it easier to read.
            n = batch_size * batch_idx + i
            if i == 0:
<<<<<<< HEAD
                tb.add_text(f"premise_gt_{split}", str(premise_gt), n)

            for j in range(self.num_retrieved):
                if i == 0:
                    tb.add_text(f"premises_{j + 1}_{split}", str(premises[j]), n)
=======
                tb.add_text(f"premise_gt_{split}", premise_gt.serialize(), n)

            for j in range(self.num_retrieved):
                if i == 0:
                    tb.add_text(f"premises_{j + 1}_{split}", premises[j].serialize(), n)
>>>>>>> a261dacc
                if premise_gt in premises[: (j + 1)]:
                    recall[j].append(1.0)
                else:
                    recall[j].append(0.0)

        recall = [100 * np.mean(_) for _ in recall]
        for j in range(self.num_retrieved):
            self.log(
                f"Recall@{j+1}_{split}",
                recall[j],
                on_epoch=True,
                sync_dist=True,
                batch_size=batch_size,
            )

    def configure_optimizers(self) -> Dict[str, Any]:
        """Configure an AdamW optimizer with cosine warmup learning rate schedule."""
        parameters = self.parameters()
        strategy = self.trainer.strategy

        if isinstance(strategy, DeepSpeedStrategy):
            if "offload_optimizer" in strategy.config["zero_optimization"]:
                logger.info("Optimizing with DeepSpeedCPUAdam")
                optimizer = DeepSpeedCPUAdam(parameters, lr=self.lr, adamw_mode=True)
            else:
                logger.info("Optimizing with FusedAdam")
                optimizer = FusedAdam(parameters, lr=self.lr, adam_w_mode=True)
        else:
            logger.info("Optimizing with AdamW")
            optimizer = torch.optim.AdamW(parameters, lr=self.lr)

        if self.trainer.max_steps != -1:
            max_steps = self.trainer.max_steps
        else:
            assert self.trainer.max_epochs is not None
            max_steps = (
                self.trainer.max_epochs
                * len(self.trainer.datamodule.train_dataloader())
                // self.trainer.accumulate_grad_batches
            )

        scheduler = get_cosine_schedule_with_warmup(
            optimizer,
            num_warmup_steps=self.warmup_steps,
            num_training_steps=max_steps,
        )

        return {
            "optimizer": optimizer,
            "lr_scheduler": {
                "scheduler": scheduler,
                "interval": "step",
            },
        }<|MERGE_RESOLUTION|>--- conflicted
+++ resolved
@@ -1,5 +1,4 @@
 import pdb
-import deepspeed
 import torch
 import numpy as np
 from tqdm import tqdm
@@ -7,7 +6,7 @@
 import pytorch_lightning as pl
 import torch.nn.functional as F
 from typing import List, Dict, Any
-from retrieval.datamodule import Premise
+from common import Premise
 from transformers import T5EncoderModel, ByT5Tokenizer
 from transformers import get_cosine_schedule_with_warmup
 from deepspeed.ops.adam import FusedAdam, DeepSpeedCPUAdam
@@ -192,22 +191,13 @@
         for i, (premise_gt, premises) in enumerate(
             zip(batch["pos_premise"], retrieved_premises)
         ):
-            # TODO: Make it easier to read.
             n = batch_size * batch_idx + i
             if i == 0:
-<<<<<<< HEAD
-                tb.add_text(f"premise_gt_{split}", str(premise_gt), n)
+                msg = "\n\t ".join([p.serialize() for p in premises])
+                msg = f"{premise_gt in premises}\nGT: {premise_gt.serialize()}\n Retrieved:\n {msg}"
+                tb.add_text(f"premises_{split}", msg, n)
 
             for j in range(self.num_retrieved):
-                if i == 0:
-                    tb.add_text(f"premises_{j + 1}_{split}", str(premises[j]), n)
-=======
-                tb.add_text(f"premise_gt_{split}", premise_gt.serialize(), n)
-
-            for j in range(self.num_retrieved):
-                if i == 0:
-                    tb.add_text(f"premises_{j + 1}_{split}", premises[j].serialize(), n)
->>>>>>> a261dacc
                 if premise_gt in premises[: (j + 1)]:
                     recall[j].append(1.0)
                 else:
