seed_everything: 3407  # https://arxiv.org/abs/2109.08203
trainer:
  accelerator: gpu
  devices: 1
  precision: bf16  # Caveat: fp16 doesn't work with pretrained T5. See https://github.com/huggingface/transformers/issues/10830
  strategy:
    class_path: pytorch_lightning.strategies.DeepSpeedStrategy
    init_args:
      stage: 2
      offload_optimizer: false
      cpu_checkpointing: false
  gradient_clip_val: 1.0
  max_steps: 150000
  accumulate_grad_batches: 4
  check_val_every_n_epoch: 2
  callbacks:
    - class_path: pytorch_lightning.callbacks.LearningRateMonitor
      init_args: 
        logging_interval: step
    - class_path: pytorch_lightning.callbacks.ModelCheckpoint
      init_args:
        verbose: true
        save_last: true
        save_top_k: 1
        monitor: Recall@10_val
        auto_insert_metric_name: true
        mode: max
    - class_path: pytorch_lightning.callbacks.EarlyStopping
      init_args:
        monitor: Recall@10_vl
        patience: 2
        mode: max
        verbose: true

model:
  model_name: google/byt5-small
  lr: 1e-4
  warmup_steps: 2000
  num_retrieved: 10

data:
  data_path: data/lean_bench/random/
  corpus_path: data/lean_bench/corpus.jsonl
  num_negatives: 3
<<<<<<< HEAD
  batch_size: 8  # effective_batch_size == batch_size * accumulate_grad_batches * devices
=======
  batch_size: 8 
>>>>>>> a261dacc
  max_seq_len: 1024
  num_workers: 8<|MERGE_RESOLUTION|>--- conflicted
+++ resolved
@@ -17,6 +17,7 @@
     - class_path: pytorch_lightning.callbacks.LearningRateMonitor
       init_args: 
         logging_interval: step
+    # TODO: Convert DeepSpeed checkpoints to PyTorch Lightning checkpoints.
     - class_path: pytorch_lightning.callbacks.ModelCheckpoint
       init_args:
         verbose: true
@@ -27,7 +28,7 @@
         mode: max
     - class_path: pytorch_lightning.callbacks.EarlyStopping
       init_args:
-        monitor: Recall@10_vl
+        monitor: Recall@10_val
         patience: 2
         mode: max
         verbose: true
@@ -42,10 +43,6 @@
   data_path: data/lean_bench/random/
   corpus_path: data/lean_bench/corpus.jsonl
   num_negatives: 3
-<<<<<<< HEAD
-  batch_size: 8  # effective_batch_size == batch_size * accumulate_grad_batches * devices
-=======
   batch_size: 8 
->>>>>>> a261dacc
   max_seq_len: 1024
   num_workers: 8