--- conflicted
+++ resolved
@@ -288,7 +288,6 @@
         )
 
 
-<<<<<<< HEAD
 class LengthDiscountedBeamHypotheses(BeamHypotheses):
     def add(self, hyp: torch.LongTensor, sum_logprobs: float, l: int):
         """
@@ -305,28 +304,6 @@
                 self.worst_score = sorted_next_scores[1][0]
             else:
                 self.worst_score = min(score, self.worst_score)
-=======
-class RetrievalAugmentedLogitsProcessor(LogitsProcessor):
-    def __init__(
-        self,
-        state,
-        file_path: Path,
-        theorem_full_name,
-        theorem_pos,
-        tokenizer,
-        retriever,
-        num_beams: int,
-    ) -> None:
-        super().__init__()
-        self.state = state
-        self.file_path = file_path
-        self.theorem_full_name = theorem_full_name
-        self.theorem_pos = theorem_pos
-        assert isinstance(tokenizer, ByT5Tokenizer)
-        self.tokenizer = tokenizer
-        self.retriever = retriever
-        self.num_beams = num_beams
->>>>>>> c671b203
 
 
 class RetrivalAugmentedTacticGenerator(TacticGenerator):
@@ -413,27 +390,6 @@
         )
         logger.debug(f"Beam search finished in {monotonic() - time_start:.2f} seconds.")
 
-<<<<<<< HEAD
-        """
-        if len(state) > 1:
-            logger.warning("DEBUG ONLY")
-            time_start = monotonic()
-            output = self.generator.t5.generate(
-                input_ids=state_ids,
-                max_length=self.generator.max_seq_len,
-                num_beams=num_samples,
-                do_sample=False,
-                num_return_sequences=num_samples,
-                early_stopping=False,
-                output_scores=True,
-                return_dict_in_generate=True,
-                length_penalty=-0.5,
-            )
-            logger.debug(f"Beam search finished in {monotonic() - time_start:.2f} seconds.")
-        """
-
-=======
->>>>>>> c671b203
         # Return the output.
         raw_output_text = self.generator.tokenizer.batch_decode(
             sequences, skip_special_tokens=True
@@ -794,17 +750,15 @@
                     for s, p in zip_strict(possible_suffixes, suffix_probs):
                         byte_probs[s[0] + num_special_tokens] += p
 
-                    """
                     valid_byte_ids = set(byte_probs.keys())
                     for b_id in range(len(scores[batch_beam_idx])):
                         if b_id not in valid_byte_ids:
                             scores[batch_beam_idx, b_id] = -float("inf")
-                    scores[batch_beam_idx] = F.log_softmax(scores[batch_beam_idx], dim=0)
-                    # pdb.set_trace()
                     """
                     scores[batch_beam_idx].fill_(-float("inf"))
                     for b_id, p in byte_probs.items():
                         scores[batch_beam_idx, b_id] = math.log(p)
+                    """
 
         scores = F.log_softmax(scores, dim=1)
         return scores
